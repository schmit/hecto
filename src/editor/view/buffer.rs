--- conflicted
+++ resolved
@@ -62,11 +62,8 @@
     }
 
     fn update_cursor_position(&self, key_code: KeyCode) -> Position {
-<<<<<<< HEAD
         let Position { mut row, mut col } = self.cursor_position;
-=======
-        let Position { mut row, mut col } = self.cursor_position.clone();
->>>>>>> d8d4c86e
+
         match key_code {
             KeyCode::Left => col = col.saturating_sub(1),
             KeyCode::Right => col = col.saturating_add(1),
@@ -194,8 +191,35 @@
         buf.move_cursor(KeyCode::Up, TEST_SIZE);
         assert_eq!(buf.cursor_position, Position { row: 0, col: 0 });
 
-<<<<<<< HEAD
-=======
+        buf.move_cursor(KeyCode::PageDown, TEST_SIZE);
+        let last_row = buf.lines.len() - 1;
+        assert_eq!(buf.cursor_position, Position { row: last_row, col: 0 });
+
+        buf.move_cursor(KeyCode::Down, TEST_SIZE);
+        assert_eq!(buf.cursor_position, Position { row: last_row, col: 0 });
+    }
+
+    #[test]
+    fn scroll_follows_cursor() {
+        let mut buffer = make_buffer(20, 10);
+        let size = Size { height: 5, width: 5 };
+
+        for _ in 0..(size.height + 3) {
+            buffer.move_cursor(KeyCode::Down, size);
+            buffer.move_cursor(KeyCode::Right, size);
+        }
+
+        let Offset { dx, dy } = buffer.get_offset();
+        assert_eq!(dx, 4);
+        assert_eq!(dy, 4);
+
+        let Position { col, row } = buffer.get_cursor_position();
+        assert_eq!(col, 4);
+        assert_eq!(row, 4);
+
+        assert_eq!(buffer.cursor_position.col, 8);
+        assert_eq!(buffer.cursor_position.row, 8);
+    }
 }
 
 #[cfg(test)]
@@ -249,7 +273,6 @@
         buf.move_cursor(KeyCode::Up, TEST_SIZE);
         assert_eq!(buf.cursor_position, Position { row: 0, col: 0 });
 
->>>>>>> d8d4c86e
         buf.move_cursor(KeyCode::PageDown, TEST_SIZE);
         let last_row = buf.lines.len() - 1;
         assert_eq!(buf.cursor_position, Position { row: last_row, col: 0 });
@@ -258,28 +281,6 @@
         assert_eq!(buf.cursor_position, Position { row: last_row, col: 0 });
     }
 
-<<<<<<< HEAD
-    #[test]
-    fn scroll_follows_cursor() {
-        let mut buffer = make_buffer(20, 10);
-        let size = Size { height: 5, width: 5 };
-
-        for _ in 0..(size.height + 3) {
-            buffer.move_cursor(KeyCode::Down, size);
-            buffer.move_cursor(KeyCode::Right, size);
-        }
-
-        let Offset { dx, dy } = buffer.get_offset();
-        assert_eq!(dx, 4);
-        assert_eq!(dy, 4);
-
-        let Position { col, row } = buffer.get_cursor_position();
-        assert_eq!(col, 4);
-        assert_eq!(row, 4);
-
-        assert_eq!(buffer.cursor_position.col, 8);
-        assert_eq!(buffer.cursor_position.row, 8);
-=======
     fn temp_file_path() -> std::path::PathBuf {
         let mut path = env::temp_dir();
         let unique = SystemTime::now()
@@ -305,6 +306,5 @@
         assert_eq!(buffer.get_line(0).unwrap().as_str(), lines[0]);
         assert_eq!(buffer.get_line(1).unwrap().as_str(), lines[1]);
         assert_eq!(buffer.get_line(2).unwrap().as_str(), lines[2]);
->>>>>>> d8d4c86e
     }
 }